cmake_minimum_required(VERSION 2.8)

find_package(SWIG REQUIRED)
include(${SWIG_USE_FILE})
find_package(PythonLibs)
include_directories(${PYTHON_INCLUDE_PATH})

set(CMAKE_SWIG_FLAGS "")

file(GLOB sub_directories RELATIVE ${CMAKE_CURRENT_SOURCE_DIR} ${CMAKE_CURRENT_SOURCE_DIR}/*)

string(FIND ${CMAKE_CURRENT_SOURCE_DIR} "/" DIR_NAME_START REVERSE)
math(EXPR DIR_NAME_START "${DIR_NAME_START} + 1")
string(SUBSTRING ${CMAKE_CURRENT_SOURCE_DIR} ${DIR_NAME_START} -1 DIR_NAME_STRING)

project("${DIR_NAME_STRING}")

file(GLOB_RECURSE swig_modules RELATIVE ${CMAKE_CURRENT_SOURCE_DIR} "*.i")
get_property(LIBRARY_BUILD_LIST GLOBAL PROPERTY BUILT_LIB_LIST)
get_property(ALG_LIST GLOBAL PROPERTY ALG_LIB_LIST)
get_property(INTER_FILES GLOBAL PROPERTY SYS_INTER_FILES)

foreach(module ${swig_modules})
    get_filename_component(FileBase ${module} NAME_WE)
    get_filename_component(FileDir ${module} DIRECTORY)
<<<<<<< HEAD
	set(CMAKE_SWIG_OUTDIR "${CMAKE_SOURCE_DIR}/package/modules/${FileBase}")
=======
	set(CMAKE_SWIG_OUTDIR "${CMAKE_SOURCE_DIR}/Basilisk/modules/${FileBase}")
>>>>>>> 1699d274

    file(GLOB gen_files
        "../SimCode/_GeneralModuleFiles/*.cpp"
        "../SimCode/_GeneralModuleFiles/*.h"
        "../SimCode/_GeneralModuleFiles/*.c")
    file(GLOB impl_files
	    "${FileDir}/*.cpp"
	    "${FileDir}/*.c"
	    "${FileDir}/*.h"
	    "${FileDir}/../_GeneralModuleFiles/*.cpp"
	    "${FileDir}/../_GeneralModuleFiles/*.h"
	    "${FileDir}/../_GeneralModuleFiles/*.c")
	file(GLOB cpp_files
	    "${FileDir}/*.cpp"
		"${FileDir}/../_GeneralModuleFiles/*.cpp")

	# Make a python package directory and add an __init__.py fiel or
	# copy an existing custom __init__.py file.
<<<<<<< HEAD
	set(moduleFilePath "${CMAKE_SOURCE_DIR}/package/modules/${FileBase}")
=======
	set(moduleFilePath "${CMAKE_SOURCE_DIR}/Basilisk/modules/${FileBase}")
>>>>>>> 1699d274
	make_python_package(${FileBase} ${FileDir} ${moduleFilePath})

	set_source_files_properties(${module} PROPERTIES CPLUSPLUS OFF)
	foreach(localFile ${cpp_files})
	    set_source_files_properties(${module} PROPERTIES CPLUSPLUS ON)
	endforeach()

    file(MAKE_DIRECTORY ${CMAKE_CURRENT_BINARY_DIR}/${FileDir})
	set_property(SOURCE ${module} PROPERTY SWIG_FLAGS "-I${CMAKE_SOURCE_DIR}/SimCode/_GeneralModuleFiles" "-I${CMAKE_CURRENT_SOURCE_DIR}/${FileDir}/")
	set(SWIG_MODULE_${FileBase}_EXTRA_DEPS ${impl_files} ${gen_files} ${INTER_FILES})
    SWIG_ADD_MODULE(${FileBase} python ${module} ${impl_files} ${gen_files})
    SWIG_LINK_LIBRARIES(${FileBase} ${PYTHON_LIBRARIES})

	foreach(LibFile ${ALG_LIST})
  	    SWIG_LINK_LIBRARIES(${FileBase} ${LibFile})
    endforeach()
    target_include_directories(${SWIG_MODULE_${FileBase}_REAL_NAME} PUBLIC ${CMAKE_CURRENT_SOURCE_DIR}/${FileDir})
    set_target_properties(${SWIG_MODULE_${FileBase}_REAL_NAME} PROPERTIES
	FOLDER "${DIR_NAME_STRING}/${FileDir}")
    set_target_properties(${SWIG_MODULE_${FileBase}_REAL_NAME} PROPERTIES
<<<<<<< HEAD
        LIBRARY_OUTPUT_DIRECTORY "${CMAKE_SOURCE_DIR}/package/modules/${FileBase}")
    set_target_properties(${SWIG_MODULE_${FileBase}_REAL_NAME} PROPERTIES
        LIBRARY_OUTPUT_DIRECTORY_DEBUG "${CMAKE_SOURCE_DIR}/package/modules/${FileBase}")
    set_target_properties(${SWIG_MODULE_${FileBase}_REAL_NAME} PROPERTIES
        LIBRARY_OUTPUT_DIRECTORY_RELEASE "${CMAKE_SOURCE_DIR}/package/modules/${FileBase}")
=======
        LIBRARY_OUTPUT_DIRECTORY "${CMAKE_SOURCE_DIR}/Basilisk/modules/${FileBase}")
    set_target_properties(${SWIG_MODULE_${FileBase}_REAL_NAME} PROPERTIES
        LIBRARY_OUTPUT_DIRECTORY_DEBUG "${CMAKE_SOURCE_DIR}/Basilisk/modules/${FileBase}")
    set_target_properties(${SWIG_MODULE_${FileBase}_REAL_NAME} PROPERTIES
        LIBRARY_OUTPUT_DIRECTORY_RELEASE "${CMAKE_SOURCE_DIR}/Basilisk/modules/${FileBase}")
>>>>>>> 1699d274
    set_target_properties(${SWIG_MODULE_${FileBase}_REAL_NAME} PROPERTIES
              COMPILE_FLAGS "-I${CMAKE_SOURCE_DIR}/FswAlgorithms")
endforeach()<|MERGE_RESOLUTION|>--- conflicted
+++ resolved
@@ -23,11 +23,7 @@
 foreach(module ${swig_modules})
     get_filename_component(FileBase ${module} NAME_WE)
     get_filename_component(FileDir ${module} DIRECTORY)
-<<<<<<< HEAD
-	set(CMAKE_SWIG_OUTDIR "${CMAKE_SOURCE_DIR}/package/modules/${FileBase}")
-=======
 	set(CMAKE_SWIG_OUTDIR "${CMAKE_SOURCE_DIR}/Basilisk/modules/${FileBase}")
->>>>>>> 1699d274
 
     file(GLOB gen_files
         "../SimCode/_GeneralModuleFiles/*.cpp"
@@ -46,11 +42,7 @@
 
 	# Make a python package directory and add an __init__.py fiel or
 	# copy an existing custom __init__.py file.
-<<<<<<< HEAD
-	set(moduleFilePath "${CMAKE_SOURCE_DIR}/package/modules/${FileBase}")
-=======
 	set(moduleFilePath "${CMAKE_SOURCE_DIR}/Basilisk/modules/${FileBase}")
->>>>>>> 1699d274
 	make_python_package(${FileBase} ${FileDir} ${moduleFilePath})
 
 	set_source_files_properties(${module} PROPERTIES CPLUSPLUS OFF)
@@ -71,19 +63,11 @@
     set_target_properties(${SWIG_MODULE_${FileBase}_REAL_NAME} PROPERTIES
 	FOLDER "${DIR_NAME_STRING}/${FileDir}")
     set_target_properties(${SWIG_MODULE_${FileBase}_REAL_NAME} PROPERTIES
-<<<<<<< HEAD
-        LIBRARY_OUTPUT_DIRECTORY "${CMAKE_SOURCE_DIR}/package/modules/${FileBase}")
-    set_target_properties(${SWIG_MODULE_${FileBase}_REAL_NAME} PROPERTIES
-        LIBRARY_OUTPUT_DIRECTORY_DEBUG "${CMAKE_SOURCE_DIR}/package/modules/${FileBase}")
-    set_target_properties(${SWIG_MODULE_${FileBase}_REAL_NAME} PROPERTIES
-        LIBRARY_OUTPUT_DIRECTORY_RELEASE "${CMAKE_SOURCE_DIR}/package/modules/${FileBase}")
-=======
         LIBRARY_OUTPUT_DIRECTORY "${CMAKE_SOURCE_DIR}/Basilisk/modules/${FileBase}")
     set_target_properties(${SWIG_MODULE_${FileBase}_REAL_NAME} PROPERTIES
         LIBRARY_OUTPUT_DIRECTORY_DEBUG "${CMAKE_SOURCE_DIR}/Basilisk/modules/${FileBase}")
     set_target_properties(${SWIG_MODULE_${FileBase}_REAL_NAME} PROPERTIES
         LIBRARY_OUTPUT_DIRECTORY_RELEASE "${CMAKE_SOURCE_DIR}/Basilisk/modules/${FileBase}")
->>>>>>> 1699d274
     set_target_properties(${SWIG_MODULE_${FileBase}_REAL_NAME} PROPERTIES
               COMPILE_FLAGS "-I${CMAKE_SOURCE_DIR}/FswAlgorithms")
 endforeach()