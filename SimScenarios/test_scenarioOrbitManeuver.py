--- conflicted
+++ resolved
@@ -260,15 +260,9 @@
     # create the gravity ephemerise message
     messageSize = ephemData.getStructSize()
     scSim.TotalSim.CreateNewMessage(simProcessName,
-<<<<<<< HEAD
-                                          gravBody.bodyMsgName, messageSize, 2)
-    scSim.TotalSim.WriteMessageData(gravBody.bodyMsgName, messageSize, 0,
+                                          gravBody.bodyInMsgName, messageSize, 2)
+    scSim.TotalSim.WriteMessageData(gravBody.bodyInMsgName, messageSize, 0,
                                     ephemData)
-=======
-                                    gravBody.bodyInMsgName, 8+8*3+8*3+8*9+8*9+8+64, 2)
-    scSim.TotalSim.WriteMessageData(gravBody.bodyInMsgName, 8+8*3+8*3+8*9+8*9+8+64, 0,
-                                          ephemData)
->>>>>>> cbe88bba
 
 
     #
