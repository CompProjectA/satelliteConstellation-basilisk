/*
Copyright (c) 2016, Autonomous Vehicle Systems Lab, Univeristy of Colorado at Boulder

Permission to use, copy, modify, and/or distribute this software for any
purpose with or without fee is hereby granted, provided that the above
copyright notice and this permission notice appear in all copies.

THE SOFTWARE IS PROVIDED "AS IS" AND THE AUTHOR DISCLAIMS ALL WARRANTIES
WITH REGARD TO THIS SOFTWARE INCLUDING ALL IMPLIED WARRANTIES OF
MERCHANTABILITY AND FITNESS. IN NO EVENT SHALL THE AUTHOR BE LIABLE FOR
ANY SPECIAL, DIRECT, INDIRECT, OR CONSEQUENTIAL DAMAGES OR ANY DAMAGES
WHATSOEVER RESULTING FROM LOSS OF USE, DATA OR PROFITS, WHETHER IN AN
ACTION OF CONTRACT, NEGLIGENCE OR OTHER TORTIOUS ACTION, ARISING OUT OF
OR IN CONNECTION WITH THE USE OR PERFORMANCE OF THIS SOFTWARE.

*/
#include "dynamics/SixDofEOM/six_dof_eom.h"
#include "environment/spice/spice_interface.h"
#include "architecture/messaging/system_messaging.h"
#include "utilities/linearAlgebra.h"
#include "utilities/rigidBodyKinematics.h"
#include <cstring>
#include <iostream>
#include <math.h>
#include "architecture/messaging/system_messaging.h"


/*--------------------------------------------------------------------------------------------------*/
// GravityBodyData implementation

/*!
 @brief Use this constructor to use the class as the old structure. Should be deprecated soon.
 */
GravityBodyData::GravityBodyData()
{
    this->UseSphericalHarmParams = false;
    this->_coeff_loader = nullptr;
    this->_spherHarm = nullptr;
	IsCentralBody = false;
	IsDisplayBody = false;
	UseJParams = false;
	UseSphericalHarmParams = false;
	memset(PosFromEphem, 0x0, 3 * sizeof(double));
	memset(VelFromEphem, 0x0, 3 * sizeof(double));
	memset(J20002Pfix, 0x0, 9*sizeof(double));        //!<          Transformation matrix from J2000 to planet-fixed
	memset(J20002Pfix_dot, 0x0, 9 * sizeof(double));    //!<          Derivative of the transformation matrix from J2000 to planet-fixed
	memset(posRelDisplay, 0x0, 3 * sizeof(double));        //!< [m]      Position of planet relative to display frame
	memset(velRelDisplay, 0x0, 3 * sizeof(double));        //!< [m]      Velocity of planet relative to display frame
	mu=0;                      //!< [m3/s^2] central body gravitational param
	ephemTime=0;               //!< [s]      Ephemeris time for the body in question
	ephIntTime=0;              //!< [s]      Integration time associated with the ephem data
	radEquator=0;              //!< [m]      Equatorial radius for the body
	ephemTimeSimNanos=0;
}

/*!
 @brief Constructor used only for bodies with an associated spherical harmonics model 
 @param[in] sphHarm_filename Filename of the coefficients file.
 @param[in] max_degree Maximum degree that the model will use. If it's larger than the maximum degree contained in the file, max_degree will be truncated by the loader.
 @param[in] mu Gravitational parameter.
 @param[in] reference_radius Radius of reference with which the coefficients were estimated. Usually, a mean radius at Equator, but it could be other number. It should be given along with the coefficients file.
 */
GravityBodyData::GravityBodyData(const std::string& sphHarm_filename, const unsigned int max_degree, const double mu_in, const double reference_radius)
{
	IsCentralBody = false;
	IsDisplayBody = false;
	UseJParams = false;
	UseSphericalHarmParams = false;
	memset(PosFromEphem, 0x0, 3 * sizeof(double));
	memset(VelFromEphem, 0x0, 3 * sizeof(double));
	memset(J20002Pfix, 0x0, 9 * sizeof(double));        //!<          Transformation matrix from J2000 to planet-fixed
	memset(J20002Pfix_dot, 0x0, 9 * sizeof(double));    //!<          Derivative of the transformation matrix from J2000 to planet-fixed
	memset(posRelDisplay, 0x0, 3 * sizeof(double));        //!< [m]      Position of planet relative to display frame
	memset(velRelDisplay, 0x0, 3 * sizeof(double));        //!< [m]      Velocity of planet relative to display frame
	mu = 0;                      //!< [m3/s^2] central body gravitational param
	ephemTime = 0;               //!< [s]      Ephemeris time for the body in question
	ephIntTime = 0;              //!< [s]      Integration time associated with the ephem data
	radEquator = 0;              //!< [m]      Equatorial radius for the body
	ephemTimeSimNanos = 0;
    this->UseSphericalHarmParams = true;
    this->UseJParams = false;
    
    //if (file_format.compare("CSV") == 0) { //CSV are the only possible files by now
    this->_coeff_loader = new coeffLoaderCSV();
    //}
    
    this->_spherHarm = new sphericalHarmonics(this->_coeff_loader, sphHarm_filename, max_degree, mu, reference_radius);
    
    this->mu = mu_in;
    this->radEquator = reference_radius;
    
    return;
}

/*!
 @brief Copy constructor.
 */
GravityBodyData::GravityBodyData(const GravityBodyData& gravBody)
{
    this->IsCentralBody = gravBody.IsCentralBody;
    this->IsDisplayBody = gravBody.IsDisplayBody;
    this->UseJParams = gravBody.UseJParams;
    this->UseSphericalHarmParams = gravBody.UseSphericalHarmParams;
    this->JParams = gravBody.JParams;

    for(unsigned int i = 0; i < 3; i++){
        this->PosFromEphem[i] = gravBody.PosFromEphem[i];
        this->VelFromEphem[i] = gravBody.VelFromEphem[i];
        
        this->posRelDisplay[i] = gravBody.posRelDisplay[i];
        this->velRelDisplay[i] = gravBody.posRelDisplay[i];
        
        for(unsigned int j = 0; j < 3; j++) {
            this->J20002Pfix[i][j] = gravBody.J20002Pfix[i][j];
            this->J20002Pfix_dot[i][j] = gravBody.J20002Pfix_dot[i][j];
        }
    }
    
    this->mu = gravBody.mu;
    this->ephemTime = gravBody.ephemTime;
    this->ephIntTime = gravBody.ephIntTime;
    this->radEquator = gravBody.radEquator;
    this->BodyMsgName = gravBody.BodyMsgName;
    this->outputMsgName = gravBody.outputMsgName;
    this->planetEphemName = gravBody.planetEphemName;
    this->outputMsgID = gravBody.outputMsgID;
    this->BodyMsgID = gravBody.BodyMsgID;
    
    if (gravBody._coeff_loader != nullptr) {
        this->_coeff_loader = new coeffLoaderCSV(*(gravBody._coeff_loader));
    }
    else
        this->_coeff_loader = nullptr;
    
    if (gravBody._spherHarm != nullptr) {
        this->_spherHarm = new sphericalHarmonics(*(gravBody._spherHarm));
        this->_spherHarm->setCoefficientLoader(this->_coeff_loader);
    }
    else
        this->_spherHarm = nullptr;
    
    return;
}

/*! 
 @brief Destructor.
 */
GravityBodyData::~GravityBodyData()
{
    if (this->_spherHarm != nullptr)
        delete this->_spherHarm;
    
    if (this->_coeff_loader != nullptr)
        delete this->_coeff_loader;
}

/*!
 @brief Operator = overloaded.
 */
GravityBodyData& GravityBodyData::operator=(const GravityBodyData& gravBody)
{
    if (this == &gravBody) {
        return *this;
    }
    
    this->IsCentralBody = gravBody.IsCentralBody;
    this->IsDisplayBody = gravBody.IsDisplayBody;
    this->UseJParams = gravBody.UseJParams;
    this->UseSphericalHarmParams = gravBody.UseSphericalHarmParams;
    this->JParams = gravBody.JParams;
    
    for(unsigned int i = 0; i < 3; i++){
        this->PosFromEphem[i] = gravBody.PosFromEphem[i];
        this->VelFromEphem[i] = gravBody.VelFromEphem[i];
        
        this->posRelDisplay[i] = gravBody.posRelDisplay[i];
        this->velRelDisplay[i] = gravBody.posRelDisplay[i];
        
        for(unsigned int j = 0; j < 3; j++) {
            this->J20002Pfix[i][j] = gravBody.J20002Pfix[i][j];
            this->J20002Pfix_dot[i][j] = gravBody.J20002Pfix_dot[i][j];
        }
    }
    
    this->mu = gravBody.mu;
    this->ephemTime = gravBody.ephemTime;
    this->ephIntTime = gravBody.ephIntTime;
    this->radEquator = gravBody.radEquator;
    this->BodyMsgName = gravBody.BodyMsgName;
    this->outputMsgName = gravBody.outputMsgName;
    this->planetEphemName = gravBody.planetEphemName;
    this->outputMsgID = gravBody.outputMsgID;
    this->BodyMsgID = gravBody.BodyMsgID;
    
    if (gravBody._coeff_loader != nullptr) {
        this->_coeff_loader = new coeffLoaderCSV(*(gravBody._coeff_loader));
    }
    else
        this->_coeff_loader = nullptr;
    
    if (gravBody._spherHarm != nullptr) {
        this->_spherHarm = new sphericalHarmonics(*(gravBody._spherHarm));
        this->_spherHarm->setCoefficientLoader(this->_coeff_loader);
    }
    else
        this->_spherHarm = nullptr;
    
    return *this;
}

/*!
 @brief Returns the sphericalHarmonics object.
 */
sphericalHarmonics* GravityBodyData::getSphericalHarmonicsModel(void)
{
    return this->_spherHarm;
}

/*--------------------------------------------------------------------------------------------------*/


/*! This is the constructor for SixDofEOM.  It initializes a few variables*/
SixDofEOM::SixDofEOM()
{
    CallCounts = 0;
    RWACount = reactWheels.size();
    OutputStateMessage = "inertial_state_output";
    OutputMassPropsMsg = "spacecraft_mass_props";
    OutputBufferCount = 2;
    MRPSwitchCount = 0;
    return;
}

/*! Destructor.  Nothing so far.*/
SixDofEOM::~SixDofEOM()
{
    return;
}

/*! This method exists to add a new gravitational body in to the simulation to 
    be used to effect the spacecraft dynamics.  
    @return void
    @param NewBody A pointer to the gravitational body that is being added
*/
void SixDofEOM::AddGravityBody(GravityBodyData *NewBody)
{
    GravData.push_back(*NewBody);
}

/*! This method exists to attach an effector to the vehicle's dynamics.  The 
    effector should be a derived class of the DynEffector abstract class and it 
    should include a ComputeDynamics call which is operated by dynamics.
    @return void
    @param NewEffector The effector that we are adding to dynamics
*/
void SixDofEOM::addThrusterSet(ThrusterDynamics *NewEffector)
{
    thrusters.push_back(NewEffector);
}

/*! This method exists to attach an effector to the vehicle's dynamics.  The
effector should be a derived class of the DynEffector abstract class and it
should include a ComputeDynamics call which is operated by dynamics.
@return void
@param NewEffector The effector that we are adding to dynamics
*/
void SixDofEOM::addReactionWheelSet(ReactionWheelDynamics *NewEffector)
{
	reactWheels.push_back(NewEffector);
}

/*! This method creates an output message for each planetary body that computes
    the planet's ephemeris information in the display reference frame.  Note that 
    the underlying assumption is that the display reference frame is always 
    oriented the same as the ECI axes and is always rotating the same as the 
    ECI axes
    @return void
*/
void SixDofEOM::initPlanetStateMessages()
{
 
    std::vector<GravityBodyData>::iterator it;
    for(it = GravData.begin(); it != GravData.end(); it++)
    {
        it->outputMsgID = -1;
        if(it->outputMsgName.size() > 0)
        {
            it->outputMsgID= SystemMessaging::GetInstance()->CreateNewMessage(
                it->outputMsgName, sizeof(SpicePlanetState), OutputBufferCount,
                "SpicePlanetState",moduleID);
        }
    }
}

/*! This method initializes the state of the dynamics system to the init 
    values passed in by the user.  There is potentially some value in removing 
    the Init intermediary variables but they exist for now.
    @return void
*/
void SixDofEOM::SelfInit()
{
    //! Begin method steps
    //! - Zero out initial states prior to copying in init values
	RWACount = 0;
	std::vector<ReactionWheelDynamics *>::iterator it;
	for (it = reactWheels.begin(); it != reactWheels.end(); it++)
	{
		std::vector<ReactionWheelConfigData>::iterator rwIt;
		for (rwIt = (*it)->ReactionWheelData.begin();
		rwIt != (*it)->ReactionWheelData.end(); rwIt++)
		{
			RWACount++;
		}
	}
    NStates = 12 + RWACount;
    XState = new double[NStates]; // pos/vel/att/rate + rwa omegas
    memset(XState, 0x0, (NStates)*sizeof(double));
    TimePrev = 0.0;
    
    //! - Ensure that all init states were appropriately set by the caller
    if(PositionInit.size() != 3 || VelocityInit.size() != 3 ||
       AttitudeInit.size() != 3 || AttRateInit.size() != 3 ||
       baseInertiaInit.size() != 9 || baseCoMInit.size() != 3 ||
       T_Str2BdyInit.size() != 9)
    {
        std::cerr << "Your initial conditions didn't match up with right sizes\n";
        std::cerr << "Position: "<< PositionInit.size() << std::endl;
        std::cerr << "Velocity: "<< VelocityInit.size() << std::endl;
        std::cerr << "Attitude: "<< AttitudeInit.size() << std::endl;
        std::cerr << "Att-rate: "<< AttRateInit.size() << std::endl;
        std::cerr << "Inertia: "<< baseInertiaInit.size() << std::endl;
        std::cerr << "CoM: "<< baseCoMInit.size() << std::endl;
        std::cerr << "Str2Bdy: "<< T_Str2BdyInit.size() << std::endl;
        return;
    }
    
    //! - Zero out the accumulated DV (always starts at zero)
    memset(AccumDVBdy, 0x0, 3*sizeof(double));
    
    //! - For remaining variables, grab iterators for each vector and assign internals
    std::vector<double>::iterator PosIt = PositionInit.begin();
    std::vector<double>::iterator VelIt = VelocityInit.begin();
    std::vector<double>::iterator AttIt = AttitudeInit.begin();
    std::vector<double>::iterator RateIt= AttRateInit.begin();
    std::vector<double>::iterator InertiaIt= baseInertiaInit.begin();
    std::vector<double>::iterator CoMIt= baseCoMInit.begin();
    std::vector<double>::iterator Str2BdyIt= T_Str2BdyInit.begin();
    for(uint32_t i=0; i<3; i++)
    {
        XState[i] = *PosIt++;
        XState[i+3] = *VelIt++;
        XState[i+6] = *AttIt++;
        XState[i+9] = *RateIt++;
        baseCoM[i] = *CoMIt++;
        for(uint32_t j=0; j<3; j++)
        {
            baseI[i][j] = *InertiaIt++;
            T_str2Bdy[i][j] = *Str2BdyIt++;
        }
    }

	uint32_t rwCount = 0;
	for (it=reactWheels.begin(); it != reactWheels.end(); it++)
	{
		std::vector<ReactionWheelConfigData>::iterator rwIt;
		for (rwIt = (*it)->ReactionWheelData.begin();
		  rwIt != (*it)->ReactionWheelData.end(); rwIt++)
		{
			XState[12 + rwCount] = rwIt->Omega;
			rwCount++;
		}
	}
    
    //! - Call computeOutputs to ensure that the outputs are available post-init
    computeOutputs();
    
    //! - Write output messages for other modules that use the dynamics state in cross-init
    StateOutMsgID = SystemMessaging::GetInstance()->
        CreateNewMessage(OutputStateMessage, sizeof(OutputStateData),
        OutputBufferCount, "OutputStateData", moduleID);
    
    MassPropsMsgID = SystemMessaging::GetInstance()->
        CreateNewMessage(OutputMassPropsMsg, sizeof(MassPropsData),
        OutputBufferCount, "MassPropsData", moduleID);
    
    initPlanetStateMessages();
    
}

/*! This method links up all gravitational bodies with thei appropriate ephemeris
    source data.  It alerts the user if any of the gravitational bodies fail to 
    link correctly.
    @return void
*/
void SixDofEOM::CrossInit()
{
    //! Begin method steps
    //! - For each gravity body in the data vector, find message ID
    //! - If message ID is not found, alert the user and disable message
    std::vector<GravityBodyData>::iterator it;
    for(it = GravData.begin(); it != GravData.end(); it++)
    {
        it->BodyMsgID = SystemMessaging::GetInstance()->subscribeToMessage(
            it->BodyMsgName, sizeof(SpicePlanetState), moduleID);
        if(it->BodyMsgID < 0)
        {
            std::cerr << "WARNING: Did not find a valid message with name: ";
            std::cerr << it->BodyMsgName << " :" << __FILE__ <<std::endl;
            std::cerr << "Disabling body gravity." <<std::endl;
        }
    }
    
}

/*! This method reads in all of the gravity body state messages and saves off 
    the position of the body used to compute gravitational forces and to set 
    the output state correctly.
    @return void
*/
void SixDofEOM::ReadInputs()
{
    SpicePlanetState LocalPlanet;
    SingleMessageHeader LocalHeader;
    std::vector<GravityBodyData>::iterator it;
    
    //! Begin method steps
    //! - Loop through all valid gravity bodies and grab the ephem data
    for(it = GravData.begin(); it != GravData.end(); it++)
    {
        if(it->BodyMsgID >= 0)
        {
            SystemMessaging::GetInstance()->ReadMessage(it->BodyMsgID, &LocalHeader,
                                                        sizeof(SpicePlanetState), reinterpret_cast<uint8_t*> (&LocalPlanet));
            memcpy(it->PosFromEphem, LocalPlanet.PositionVector, 3*sizeof(double));
            memcpy(it->VelFromEphem, LocalPlanet.VelocityVector, 3*sizeof(double));
            memcpy(it->J20002Pfix, LocalPlanet.J20002Pfix, 9*sizeof(double));
            memcpy(it->J20002Pfix_dot, LocalPlanet.J20002Pfix_dot, 9*sizeof(double));
            it->ephemTime = LocalPlanet.J2000Current;
            it->planetEphemName = LocalPlanet.PlanetName;
            it->ephemTimeSimNanos = LocalHeader.WriteClockNanos;
        }
    }
}


/*! This method is used to compute the non-spherical gravitational perturbation 
    from a planet.  It is designed to use the J2-J6 parameters and determine the 
    gravitational acceleration caused by those harmonics.
    @return void
    @param gravBody The data associated with the gravitational body
    @param r_N The current position vector of the vehicle relative to body
    @param perturbAccel The computed perturbation vector output from function
*/
void SixDofEOM::jPerturb(GravityBodyData *gravBody, double r_N[3],
    double perturbAccel[3])
{

    double temp[3];
    double temp2[3];
    double planetPos[3];
    
    m33MultV3(gravBody->J20002Pfix, r_N, planetPos);
    double rmag = v3Norm(planetPos);
    double x = planetPos[0];
    double y = planetPos[1];
    double z = planetPos[2];

    memset(perturbAccel, 0x0, 3*sizeof(double));
    /* Calculating the total acceleration based on user input */
    if(gravBody->JParams.size() > 0)
    {
        std::vector<double>::iterator it = gravBody->JParams.begin();
        perturbAccel[0] = 5.0*z*z/(rmag*rmag) - 1.0;
        perturbAccel[1] = perturbAccel[0];
        perturbAccel[2] = perturbAccel[0] - 2.0;
        perturbAccel[0] *= x;
        perturbAccel[1] *= y;
        perturbAccel[2] *= z;
        v3Scale(3.0/2.0*gravBody->mu * (*it) *
                gravBody->radEquator*gravBody->radEquator / (rmag*rmag*rmag*rmag*rmag), perturbAccel, perturbAccel );
    }
    if(gravBody->JParams.size()> 1)
    {
        std::vector<double>::iterator it = gravBody->JParams.begin()+1;
        v3Set(5.0 * (7.0 * pow(z / rmag, 3.0) - 3.0 * (z / rmag)) * (x / rmag),
              5.0 * (7.0 * pow(z / rmag, 3.0) - 3.0 * (z / rmag)) * (y / rmag),
              -3.0 * (10.0 * pow(z / rmag, 2.0) - (35.0 / 3.0)*pow(z / rmag, 4.0) - 1.0), temp);
        v3Scale(1.0 / 2.0 * (*it) * (gravBody->mu / pow(rmag, 2.0))*pow(gravBody->radEquator / rmag, 3.0), temp, temp2);
        v3Add(perturbAccel, temp2, perturbAccel);
    }
    if(gravBody->JParams.size()> 2) {
        std::vector<double>::iterator it = gravBody->JParams.begin()+2;
        v3Set((3.0 - 42.0 * pow(z / rmag, 2.0) + 63.0 * pow(z / rmag, 4.0)) * (x / rmag),
              (3.0 - 42.0 * pow(z / rmag, 2.0) + 63.0 * pow(z / rmag, 4.0)) * (y / rmag),
              (15.0 - 70.0 * pow(z / rmag, 2) + 63.0 * pow(z / rmag, 4.0)) * (z / rmag), temp);
        v3Scale(5.0 / 8.0 * (*it) * (gravBody->mu / pow(rmag, 2.0))*pow(gravBody->radEquator / rmag, 4.0), temp, temp2);
        v3Add(perturbAccel, temp2, perturbAccel);
    }
    if(gravBody->JParams.size()> 3) {
    std::vector<double>::iterator it = gravBody->JParams.begin()+3;
        v3Set(3.0 * (35.0 * (z / rmag) - 210.0 * pow(z / rmag, 3.0) + 231.0 * pow(z / rmag, 5.0)) * (x / rmag),
              3.0 * (35.0 * (z / rmag) - 210.0 * pow(z / rmag, 3.0) + 231.0 * pow(z / rmag, 5.0)) * (y / rmag),
              -(15.0 - 315.0 * pow(z / rmag, 2.0) + 945.0 * pow(z / rmag, 4.0) - 693.0 * pow(z / rmag, 6.0)), temp);
        v3Scale(1.0 / 8.0 * (*it) * (gravBody->mu / pow(rmag, 2.0))*pow(gravBody->radEquator / rmag, 5.0), temp, temp2);
        v3Add(perturbAccel, temp2, perturbAccel);
    }
    if(gravBody->JParams.size()> 4) {
    std::vector<double>::iterator it = gravBody->JParams.begin()+4;
        v3Set((35.0 - 945.0 * pow(z / rmag, 2) + 3465.0 * pow(z / rmag, 4.0) - 3003.0 * pow(z / rmag, 6.0)) * (x / rmag),
              (35.0 - 945.0 * pow(z / rmag, 2.0) + 3465.0 * pow(z / rmag, 4.0) - 3003.0 * pow(z / rmag, 6.0)) * (y / rmag),
              -(3003.0 * pow(z / rmag, 6.0) - 4851.0 * pow(z / rmag, 4.0) + 2205.0 * pow(z / rmag, 2.0) - 245.0) * (z / rmag), temp);
        v3Scale(-1.0 / 16.0 * (*it) * (gravBody->mu / pow(rmag, 2.0))*pow(gravBody->radEquator / rmag, 6.0), temp, temp2);
        v3Add(perturbAccel, temp2, perturbAccel);
    }
    m33tMultV3(gravBody->J20002Pfix, perturbAccel, perturbAccel);
}

/*! This method is used to compute the composite mass properties of the vehicle 
    for the current time.  It takes the base properties and the properties of 
    all dyn effectors and computes the current composite properties.  It's hard 
    to do this "right" because we aren't propagating the mass properties states 
    but this is a good way to start
    @return void
*/
void SixDofEOM::computeCompositeProperties()
{

    double scaledCoM[3];
    double localCoM[3];
    double identMatrix[3][3];
    double diracMatrix[3][3], outerMatrix[3][3];
    double CoMDiff[3], CoMDiffNormSquare;
    double objInertia[3][3];

    memset(scaledCoM, 0x0, 3*sizeof(double));
    compMass = baseMass;
    v3Scale(baseMass, baseCoM, scaledCoM);

    std::vector<ThrusterDynamics*>::iterator it;
    for(it=thrusters.begin(); it != thrusters.end(); it++)
    {
        DynEffector *TheEff = *it;
        v3Scale(TheEff->objProps.Mass, TheEff->objProps.CoM, localCoM);
        v3Add(scaledCoM, localCoM, scaledCoM);
        compMass += TheEff->objProps.Mass;
    }
    
    //! - Divide summation by total mass to get center of mass.
    v3Scale(1.0/compMass, scaledCoM, compCoM);
    
    //! - Compute the parallel axis theorem effects for the base body inertia tensor
    m33SetIdentity(identMatrix);
    v3Subtract(baseCoM, compCoM, CoMDiff);
    CoMDiffNormSquare = v3Norm(CoMDiff);
    CoMDiffNormSquare *= CoMDiffNormSquare;
    m33Scale(CoMDiffNormSquare, identMatrix, diracMatrix);
    v3OuterProduct(CoMDiff, CoMDiff, outerMatrix);
    m33Subtract(diracMatrix, outerMatrix, objInertia);
    m33Add(objInertia, baseI, compI);
    
    /*! - For each child body, compute parallel axis theorem effectos for inertia tensor
     and add that overall inertia back to obtain the composite inertia tensor.*/
    for(it=thrusters.begin(); it != thrusters.end(); it++)
    {
        DynEffector *TheEff = *it;
        v3Subtract(TheEff->objProps.CoM, compCoM, CoMDiff);
        CoMDiffNormSquare = v3Norm(CoMDiff);
        CoMDiffNormSquare *= CoMDiffNormSquare;
        m33Scale(CoMDiffNormSquare, identMatrix, diracMatrix);
        v3OuterProduct(CoMDiff, CoMDiff, outerMatrix);
        m33Subtract(diracMatrix, outerMatrix, objInertia);
        m33Scale(TheEff->objProps.Mass, objInertia, objInertia);
        vAdd(TheEff->objProps.InertiaTensor, 9, objInertia, objInertia);
        m33Add(compI, objInertia, compI);
    }
    //! - Compute inertia inverse based off the computed inertia tensor
    m33Inverse(compI, compIinv);
    
}

/*! This method computes the state derivatives at runtime for the state integration.  
    It handles all gravitational effects and nominal attitude motion itself.  
    All body effectors have their current force/torque computed via the 
    ComputeDynamics call that is inherited from the DynEffector abstract class.
    @return void
    @param t The current simulation time as double precision
    @param X The current state of the spacecraft
    @param dX The computed derivatives that we output to caller
    @param CentralBody The gravitational data for the central body
*/
void SixDofEOM::equationsOfMotion(double t, double *X, double *dX,
                                  GravityBodyData *CentralBody)
{
    
    std::vector<ThrusterDynamics*>::iterator it;
    OutputStateData StateCurrent;
    MassPropsData MassProps;
    
    double r_NLoc[3];
    double rmag;
    double v_NLoc[3];
    double sigmaLoc[3];
    double omegaLoc[3];
    double B[3][3];             /* d(sigma)/dt = 1/4 B omega */
    double d2[3];               /* intermediate variables */
    double d3[3];
    double T_Irtl2Bdy[3][3];
    double LocalAccels[3];
    int    i;
    double PlanetRelPos[3];
    double PlanetAccel[3];
    double posVelComp[3];
    double perturbAccel[3];
	double *Omegas;
    
    //! Begin method steps
    
    //! - Set local state variables based on the input state
    i = 0;
    /* translate state vector */
    r_NLoc[0] = X[i++];
    r_NLoc[1] = X[i++];
    r_NLoc[2] = X[i++];
    v_NLoc[0] = X[i++];
    v_NLoc[1] = X[i++];
    v_NLoc[2] = X[i++];
    sigmaLoc[0] = X[i++];
    sigmaLoc[1] = X[i++];
    sigmaLoc[2] = X[i++];
    omegaLoc[0] = X[i++];
    omegaLoc[1] = X[i++];
    omegaLoc[2] = X[i++];
	Omegas = NULL;
	if (RWACount > 0)
	{
		Omegas = &X[i];
	}
 
    /* zero the derivative vector */
    memset(dX, 0x0, NStates*sizeof(double));
    //! - Set the current composite mass properties for later use in file
    computeCompositeProperties();

    //! - compute derivative of position (velocity)
    v3Copy(v_N, dX);

    //! - Get current position magnitude and compute the 2-body gravitational accels
    rmag = v3Norm(r_NLoc);
    v3Scale(-CentralBody->mu / rmag / rmag / rmag, r_NLoc, d2);
    v3Add(d2, dX+3, dX+3);

    /* compute the gravitational zonal harmonics or the spherical harmonics (never both)*/
    if(CentralBody->UseJParams)
    {
        jPerturb(CentralBody, r_NLoc, perturbAccel);
        v3Add(dX+3, perturbAccel, dX+3);
    }
    else if (CentralBody->UseSphericalHarmParams)
    {
        unsigned int max_degree = CentralBody->getSphericalHarmonicsModel()->getMaxDegree(); // Maximum degree to include
        double posPlanetFix[3]; // [m] Position in planet-fixed frame
        double gravField[3]; // [m/s^2] Gravity field in planet fixed frame

        double aux[3], aux1[3], aux2[3], aux3[3];
        double planetDt = t - CentralBody->ephIntTime;
        double J2000PfixCurrent[3][3];
        
        m33Scale(planetDt, CentralBody->J20002Pfix_dot, J2000PfixCurrent);
        m33Add(J2000PfixCurrent, CentralBody->J20002Pfix, J2000PfixCurrent);
        m33MultV3(J2000PfixCurrent, r_NLoc, posPlanetFix); // r_E = [EN]*r_N
        CentralBody->getSphericalHarmonicsModel()->computeField(posPlanetFix, max_degree, gravField, false);
        
        m33tMultV3(J2000PfixCurrent, gravField, aux1); // [EN]^T * gravField
        
        m33MultV3(CentralBody->J20002Pfix_dot, v_NLoc, aux2);  // [EN_dot] * v_N
        m33tMultV3(CentralBody->J20002Pfix, aux2, aux2);    // [EN]^T * [EN_dot] * v_N
        v3Scale(2.0, aux2, aux2);                           // 2 * [EN]^T * [EN_dot] * v_N
        
        m33MultV3(CentralBody->J20002Pfix_dot, r_NLoc, aux3);  // [EN_dot] * r_N
        m33tMultV3(CentralBody->J20002Pfix, aux3, aux3);    // [EN]^T * [EN_dot] * r_N
        m33MultV3(CentralBody->J20002Pfix_dot, aux3, aux3); // [EN_dot] * [EN]^T * [EN_dot] * r_N
        m33tMultV3(CentralBody->J20002Pfix, aux3, aux3);    // [EN]^T * [EN_dot] * [EN]^T * [EN_dot] * r_N
        
        v3SetZero(aux2);
        v3Subtract(aux1, aux2, aux);    // [EN]^T * gravField - 2 * [EN]^T * [EN_dot] * v_N
        
        // perturbAccel = [EN]^T * gravField - 2 * [EN]^T * [EN_dot] * v_N - [EN]^T * [EN_dot] * [EN]^T * [EN_dot] * r_N
        v3SetZero(aux3);
        v3Subtract(aux, aux3, perturbAccel);
        
        v3Add(dX+3, perturbAccel, dX+3);
        
//#ifdef _DEBUG
//        printf("Paste this into python terminal:\n");
//        printf("r_N = np.array([%.15e, %.15e, %.15e])\n", r_N[0], r_N[1], r_N[2]);
//        printf("v_N = np.array([%.15e, %.15e, %.15e])\n", v_N[0], v_N[1], v_N[2]);
//        printf("r_E = np.array([%.15e, %.15e, %.15e])\n", posPlanetFix[0], posPlanetFix[1], posPlanetFix[2]);
//        
//        printf("g_E = np.array([%.15e, %.15e, %.15e])\n", gravField[0], gravField[1], gravField[2]);
//        
//        printf("EN = np.array([");
//        for (unsigned int i = 0; i < 3; i++) {
//            printf("[%.15e, %.15e, %.15e]", CentralBody->J20002Pfix[i][0], CentralBody->J20002Pfix[i][1], CentralBody->J20002Pfix[i][2]);
//            if (i < 2)
//                printf(",");
//        }
//        printf("])\n");
//        
//        printf("EN_dot = np.array([");
//        for (unsigned int i = 0; i < 3; i++) {
//            printf("[%.15e, %.15e, %.15e]", CentralBody->J20002Pfix_dot[i][0], CentralBody->J20002Pfix_dot[i][1], CentralBody->J20002Pfix_dot[i][2]);
//            if (i < 2)
//                printf(",");
//        }
//        printf("])\n");
//        printf("g_N_computed = EN.T.dot(g_E)-2*EN.T.dot(EN_dot).dot(v_N)-EN.T.dot(EN_dot).dot(EN.T).dot(EN_dot).dot(r_N)\n");
//        printf("g_N = np.array([%.15e, %.15e, %.15e])\n", perturbAccel[0], perturbAccel[1], perturbAccel[2]);
//        printf("print g_N_computed - g_N\n");
//#endif
    }

    /*! - Zero the inertial accels and compute grav accel for all bodies other than central body.
     Gravity perturbation is acceleration on spacecraft+acceleration on central body.
     Ephemeris information is propagated by Euler's method in substeps*/
    v3SetZero(InertialAccels);
    std::vector<GravityBodyData>::iterator gravit;
    for(gravit = GravData.begin(); gravit != GravData.end(); gravit++)
    {
        if(gravit->IsCentralBody || gravit->BodyMsgID < 0)
        {
            continue;
        }
        v3Scale(t - CentralBody->ephIntTime, CentralBody->VelFromEphem,
            posVelComp);
        v3Add(r_NLoc, CentralBody->PosFromEphem, PlanetRelPos);
        v3Add(PlanetRelPos, posVelComp, PlanetRelPos);
        v3Subtract(PlanetRelPos, gravit->PosFromEphem, PlanetRelPos);
        v3Scale(t - gravit->ephIntTime, gravit->VelFromEphem, posVelComp);
        v3Subtract(PlanetRelPos, posVelComp, PlanetRelPos);
        rmag = v3Norm(PlanetRelPos);
        v3Scale(-gravit->mu / rmag / rmag / rmag, PlanetRelPos, PlanetAccel);
        v3Add(InertialAccels, PlanetAccel, InertialAccels);
        v3Scale(t - gravit->ephIntTime, gravit->VelFromEphem, posVelComp);
        v3Subtract(CentralBody->PosFromEphem, gravit->PosFromEphem, PlanetRelPos);
        v3Subtract(PlanetRelPos, posVelComp, PlanetRelPos);
        v3Scale(t - CentralBody->ephIntTime, CentralBody->VelFromEphem,
                posVelComp);
        v3Add(PlanetRelPos, posVelComp, PlanetRelPos);
        rmag = v3Norm(PlanetRelPos);
        v3Scale(gravit->mu/rmag/rmag/rmag, PlanetRelPos, PlanetAccel);
        v3Add(InertialAccels, PlanetAccel, InertialAccels);
    }
    //! - Add in inertial accelerations of the non-central bodies
    v3Add(dX+3, InertialAccels, dX+3);
    

    //! - compute dsigma/dt (see Schaub and Junkins)
    BmatMRP(sigmaLoc, B);
    m33Scale(0.25, B, B);
    m33MultV3(B, omegaLoc, dX + 6);
    

    //! - Convert the current attitude to DCM for conversion in DynEffector loop
    MRP2C(sigmaLoc, T_Irtl2Bdy);
    
    //! - Copy out the current state for DynEffector calls
    memcpy(StateCurrent.r_N, r_NLoc, 3*sizeof(double));
    memcpy(StateCurrent.v_N, v_NLoc, 3*sizeof(double));
    memcpy(StateCurrent.sigma, sigmaLoc, 3*sizeof(double));
    memcpy(StateCurrent.omega, omegaLoc, 3*sizeof(double));
    memcpy(StateCurrent.T_str2Bdy, T_str2Bdy, 9*sizeof(double));
    
    //! - Copy out the current mass properties for DynEffector calls
    MassProps.Mass = compMass;
    memcpy(MassProps.CoM, compCoM, 3*sizeof(double));
    memcpy(MassProps.InertiaTensor, compI, 9*sizeof(double));
    memcpy(MassProps.T_str2Bdy, T_str2Bdy, 9*sizeof(double));
    
    //! - Zero the non-conservative accel
    memset(NonConservAccelBdy, 0x0, 3*sizeof(double));
    //! - Loop over the vector of thrusters and compute body force/torque
    //! - Convert the body forces to inertial for inclusion in dynamics
    //! - Scale the force/torque by the mass properties inverse to get accels
    for(it=thrusters.begin(); it != thrusters.end(); it++)
    {
        ThrusterDynamics *TheEff = *it;
        TheEff->ComputeDynamics(&MassProps, &StateCurrent, t);
        v3Scale(1.0/compMass, TheEff->GetBodyForces(), LocalAccels);
        v3Add(LocalAccels, NonConservAccelBdy, NonConservAccelBdy);
        m33tMultV3(T_Irtl2Bdy, LocalAccels, LocalAccels);
        v3Add(dX+3, LocalAccels, dX+3);
        m33MultV3(compIinv, TheEff->GetBodyTorques(), LocalAccels);
        v3Add(dX+9, LocalAccels, dX+9);
        
    }

    //! - compute domega/dt (see Schaub and Junkins)
    v3Tilde(omega, B);                  /* [tilde(w)] */
    m33MultV3(compI, omega, d2);        /* [I]w */
	v3Copy(d2, d3);
 

	uint32_t rwCount = 0;
	std::vector<ReactionWheelDynamics *>::iterator RWPackIt;
	double rwTorque[3];
	double rwSumTorque[3];
	v3SetZero(rwSumTorque);
	double spinAxisBody[3];
	for (RWPackIt = reactWheels.begin(); RWPackIt != reactWheels.end(); RWPackIt++)
	{
		std::vector<ReactionWheelConfigData>::iterator rwIt;
		for (rwIt = (*RWPackIt)->ReactionWheelData.begin();
		rwIt != (*RWPackIt)->ReactionWheelData.end(); rwIt++)
		{
			m33MultV3(T_str2Bdy, rwIt->gsHat_S, spinAxisBody);
			double hs =  rwIt->Js * (v3Dot(omega, spinAxisBody) + Omegas[rwCount]);
			v3Scale(hs, spinAxisBody, d2);
			v3Add(d3, d2, d3);
			v3Scale(rwIt->u_current, spinAxisBody, rwTorque);
			v3Subtract(rwSumTorque, rwTorque, rwSumTorque);          /* subtract [Gs]u */
			rwCount++;
		}
	}
	m33MultV3(B, d3, d2);               /* [tilde(w)]([I]w + [Gs]hs) */
	v3Subtract(rwSumTorque, d2, d2);
    m33MultV3(compIinv, d2, d3);        /* d(w)/dt = [I_RW]^-1 . (RHS) */
    v3Add(dX+9, d3, dX+9);
	rwCount = 0;
	for (RWPackIt = reactWheels.begin(); RWPackIt != reactWheels.end(); RWPackIt++)
	{
		std::vector<ReactionWheelConfigData>::iterator rwIt;
		for (rwIt = (*RWPackIt)->ReactionWheelData.begin();
		rwIt != (*RWPackIt)->ReactionWheelData.end(); rwIt++)
		{
			m33MultV3(T_str2Bdy, rwIt->gsHat_S, spinAxisBody);
			dX[12 + rwCount] = rwIt->u_current / rwIt->Js
				- v3Dot(spinAxisBody, dX + 9);
			rwCount++;
		}
	}
}

/*! This method is used to integrate the state forward to the time specified. 
    It is hardcoded to perform an RK4 against the current states.  We might want 
    to think about abstracting that out to allow different integrators in the 
    future.
    @return void
    @param CurrentTime The current simulation time in seconds with double precision
*/
void SixDofEOM::integrateState(double CurrentTime)
{
    
    double  *X = new double[NStates];         /* integration state space */
    double  *X2 = new double[NStates];        /* integration state space */
    double  *k1 = new double[NStates];        /* intermediate RK results */
    double  *k2 = new double[NStates];
    double  *k3 = new double[NStates];
    double  *k4 = new double[NStates];
    memset(X, 0x0, NStates*sizeof(double));
    memset(X2, 0x0, NStates*sizeof(double));
    memset(k1, 0x0, NStates*sizeof(double));
    memset(k2, 0x0, NStates*sizeof(double));
    memset(k3, 0x0, NStates*sizeof(double));
    memset(k4, 0x0, NStates*sizeof(double));
    uint32_t i;
    double TimeStep;
    double sMag;
    uint32_t CentralBodyCount = 0;
    double LocalDV[3];
    double sigmaLoc[3];
    double BN[3][3];
    double gsHat_B[3];                       /* spin axis in body frame */
    double intermediateVector[3];           /* intermediate vector needed for calculation */
    double omegaLoc_B[3];                    /* local angular velocity vector in body frame */
    double rwsJs;                           /* Spin Axis Inertias of RWs */
    double rwsOmega;                       /* current wheel speeds of RWs */

    //! Begin method steps
    //! - Get the dt from the previous time to the current
    TimeStep = CurrentTime - TimePrev;
    
    //! - Initialize the local states and invert the inertia tensor
    memcpy(X, XState, NStates*sizeof(double));
    
    //! - Loop through gravitational bodies and find the central body to integrate around
    GravityBodyData *CentralBody = NULL;
    std::vector<GravityBodyData>::iterator it;
    for(it = GravData.begin(); it != GravData.end(); it++)
    {
        it->ephIntTime = it->ephemTimeSimNanos * 1.0E-9;
        if(it->IsCentralBody)
        {
            CentralBody = &(*it);
            CentralBodyCount++;
        }
    }
    
    //! - If we did not locate a central body, alert the user and prepare to explode.
    if(CentralBodyCount != 1)
    {
        std::cerr << "ERROR: I got a bad count on central bodies: " <<
        CentralBodyCount <<std::endl;
        return;
    }
    
    //! - Perform RK4 steps.  Go ahead and look it up anywhere.  It's a standard thing
    equationsOfMotion(CurrentTime, X, k1, CentralBody);
    for(i = 0; i < NStates; i++) {
        X2[i] = X[i] + 0.5 * TimeStep * k1[i];
    }
    v3Scale(TimeStep/6.0, NonConservAccelBdy, LocalDV);
    v3Add(LocalDV, AccumDVBdy, AccumDVBdy);
    equationsOfMotion(CurrentTime + TimeStep * 0.5, X2, k2, CentralBody);
    for(i = 0; i < NStates; i++) {
        X2[i] = X[i] + 0.5 * TimeStep * k2[i];
    }
    v3Scale(TimeStep/3.0, NonConservAccelBdy, LocalDV);
    v3Add(LocalDV, AccumDVBdy, AccumDVBdy);
    equationsOfMotion(CurrentTime + TimeStep * 0.5, X2, k3, CentralBody);
    for(i = 0; i < NStates; i++) {
        X2[i] = X[i] + TimeStep * k3[i];
    }
    v3Scale(TimeStep/3.0, NonConservAccelBdy, LocalDV);
    v3Add(LocalDV, AccumDVBdy, AccumDVBdy);
    equationsOfMotion(CurrentTime + TimeStep, X2, k4, CentralBody);
    for(i = 0; i < NStates; i++) {
        X[i] += TimeStep / 6.0 * (k1[i] + 2.0 * k2[i] + 2.0 * k3[i] + k4[i]);
    }
    v3Scale(TimeStep/6.0, NonConservAccelBdy, LocalDV);
    v3Add(LocalDV, AccumDVBdy, AccumDVBdy);
    memcpy(XState, X, NStates*sizeof(double));
    
    //! - MRPs get singular at 360 degrees.  If we are greater than 180, switch to shadow
    sMag =  v3Norm(&XState[6]);
    if(sMag > 1.0) {
        v3Scale(-1.0 / sMag / sMag, &this->XState[6], &this->XState[6]);
        MRPSwitchCount++;
    }

    uint32_t rwCount = 0;
    totRwsRelKinEnergy = 0.0;
    totRwsRelAngMomentum_B[0] = 0.0;
    totRwsRelAngMomentum_B[1] = 0.0;
    totRwsRelAngMomentum_B[2] = 0.0;
    std::vector<ReactionWheelDynamics *>::iterator RWPackIt;
    for (RWPackIt = reactWheels.begin(); RWPackIt != reactWheels.end(); RWPackIt++)

    {
        std::vector<ReactionWheelConfigData>::iterator rwIt;
        for (rwIt = (*RWPackIt)->ReactionWheelData.begin();
             rwIt != (*RWPackIt)->ReactionWheelData.end(); rwIt++)
        {
            /* Gather values needed for energy and momentum calculations */
            rwsJs = rwIt->Js;
            m33MultV3(T_str2Bdy, rwIt->gsHat_S, gsHat_B);
            rwsOmega = XState[12 + rwCount];
            totRwsRelKinEnergy += 1.0/2.0*rwsJs*rwsOmega*rwsOmega;
            v3Scale(rwsJs, gsHat_B, intermediateVector);
            v3Scale(rwsOmega, intermediateVector, intermediateVector);
            v3Add(totRwsRelAngMomentum_B, intermediateVector, totRwsRelAngMomentum_B);
            /* Set current reaction wheel speed */
            rwIt->Omega = rwsOmega;
            rwCount++;
        }
    }

    //! - Rotational Kinetic Energy and Momentum Calculations - this calculation assumes the spacecraft is a rigid body with RW's
    //! - Find rotational kinetic energy of spacecraft
    omegaLoc_B[0] = XState[9];
    omegaLoc_B[1] = XState[10];
    omegaLoc_B[2] = XState[11];
    m33MultV3(compI, omegaLoc_B, totScAngMomentum_B);
    totScRotKinEnergy = 1.0/2.0*v3Dot(omegaLoc_B, totScAngMomentum_B);
    v3Add(totRwsRelAngMomentum_B, totScAngMomentum_B, totScAngMomentum_B);
<<<<<<< HEAD
    totScAngMomentum = sqrt(v3Dot(totScAngMomentum_B, totScAngMomentum_B));
=======
>>>>>>> 6e56780a
    //! - Find angular momentum vector in inertial frame
    sigmaLoc[0] = XState[6];
    sigmaLoc[1] = XState[7];
    sigmaLoc[2] = XState[8];
    MRP2C(sigmaLoc, BN);
    m33tMultV3(BN, totScAngMomentum_B, totScAngMomentum_N);
    //! - Find magnitude of spacecraft angular momentum
    totScAngMomentum = v3Norm(totScAngMomentum_N);
    //! - Add the reaction wheel relative kinetic energy to the sc energy
    totScRotKinEnergy += totRwsRelKinEnergy;

    //! - Clear out local allocations and set time for next cycle
    TimePrev = CurrentTime;
    delete[] X;
    delete[] X2;
    delete[] k1;
    delete[] k2;
    delete[] k3;
    delete[] k4;
    
}

/*! This method computes the output states based on the current integrated state.  
    @return void
*/
void SixDofEOM::computeOutputs()
{
    GravityBodyData *centralBody = NULL;
    GravityBodyData *displayBody = NULL;
    std::vector<GravityBodyData>::iterator it;
    double displayPos[3], displayVel[3];
    
    for(it = GravData.begin(); it != GravData.end(); it++)
    {
        if(it->IsCentralBody)
        {
            centralBody = &(*it);
        }
        if(it->IsDisplayBody)
        {
            displayBody = &(*it);
        }
    }

    memcpy(r_N, &(XState[0]), 3*sizeof(double));
    memcpy(v_N, &(XState[3]), 3*sizeof(double));
    memcpy(sigma, &(XState[6]), 3*sizeof(double));
    memcpy(omega, &(XState[9]), 3*sizeof(double));

    if(centralBody != NULL)
    {
        v3Add(r_N, centralBody->PosFromEphem, r_N);
        v3Add(v_N, centralBody->VelFromEphem, v_N);
    }
    
    memset(displayPos, 0x0, 3*sizeof(double));
    memset(displayVel, 0x0, 3*sizeof(double));
    if(displayBody != NULL)
    {
        v3Subtract(r_N, displayBody->PosFromEphem, r_N);
        v3Subtract(v_N, displayBody->VelFromEphem, v_N);
        v3Copy(displayBody->PosFromEphem, displayPos);
        v3Copy(displayBody->VelFromEphem, displayVel);
    }
    for(it = GravData.begin(); it != GravData.end(); it++)
    {
        v3Subtract(it->PosFromEphem, displayPos, it->posRelDisplay);
        v3Subtract(it->VelFromEphem, displayVel, it->velRelDisplay);
    }
    
}

/*! This method writes out the current state and mass properties to their
    appropriate output messages.  It creates local copies and puts that copied 
    data into the output stream.
    @return void
    @param CurrentClock The current simulation time in nanoseconds
*/
void SixDofEOM::WriteOutputMessages(uint64_t CurrentClock)
{
    std::vector<GravityBodyData>::iterator it;
    SpicePlanetState localPlanet;
    //! Begin method steps
    //! - If we have a valid state output message ID, copy over internals and write out
    if(StateOutMsgID >= 0)
    {
        OutputStateData StateOut;
        memcpy(StateOut.r_N, r_N, 3*sizeof(double));
        memcpy(StateOut.v_N, v_N, 3*sizeof(double));
        memcpy(StateOut.sigma, sigma, 3*sizeof(double));
        memcpy(StateOut.omega, omega, 3*sizeof(double));
        memcpy(StateOut.T_str2Bdy, T_str2Bdy, 9*sizeof(double));
        memcpy(StateOut.TotalAccumDVBdy, AccumDVBdy, 3*sizeof(double));
        StateOut.MRPSwitchCount = MRPSwitchCount;
        SystemMessaging::GetInstance()->WriteMessage(StateOutMsgID, CurrentClock,
            sizeof(OutputStateData), reinterpret_cast<uint8_t*> (&StateOut), moduleID);
    }
    
    //! - If we have a valid mass props output message ID, copy over internals and write out
    if(MassPropsMsgID >= 0)
    {
        
        MassPropsData massProps;
        massProps.Mass = compMass;
        memcpy(massProps.CoM, compCoM, 3*sizeof(double));
        memcpy(&(massProps.InertiaTensor[0]), &(compI[0][0]), 9*sizeof(double));
        memcpy(massProps.T_str2Bdy, T_str2Bdy, 9*sizeof(double));
        SystemMessaging::GetInstance()->WriteMessage(MassPropsMsgID, CurrentClock,
            sizeof(MassPropsData), reinterpret_cast<uint8_t*> (&massProps), moduleID);
    }
    
    for(it = GravData.begin(); it != GravData.end(); it++)
    {
        if(it->outputMsgID < 0)
        {
            continue;
        }
        v3Copy(it->posRelDisplay, localPlanet.PositionVector);
        v3Copy(it->velRelDisplay, localPlanet.VelocityVector);
        localPlanet.J2000Current = it->ephemTime;
        memset(localPlanet.PlanetName, 0x0, MAX_BODY_NAME_LENGTH*sizeof(char));
        memcpy(localPlanet.PlanetName, it->planetEphemName.c_str(),
               it->planetEphemName.size()*sizeof(char));
        SystemMessaging::GetInstance()->
            WriteMessage(it->outputMsgID, CurrentClock, sizeof(SpicePlanetState),
            reinterpret_cast<uint8_t*> (&localPlanet), moduleID);
    }
    
}

/*! This method is the main entry point for dynamics.  It reads the inputs, 
    propagates the state, and then computes/writes the output messages.  Note that 
    the integration call converts the input time to seconds as a double precision 
    number
    @return void
    @param CurrentSimNanos The current simulation time in nanoseconds
*/
void SixDofEOM::UpdateState(uint64_t CurrentSimNanos)
{
    ReadInputs();
    integrateState(CurrentSimNanos*1.0E-9);
    computeOutputs();
    WriteOutputMessages(CurrentSimNanos);
}<|MERGE_RESOLUTION|>--- conflicted
+++ resolved
@@ -972,10 +972,6 @@
     m33MultV3(compI, omegaLoc_B, totScAngMomentum_B);
     totScRotKinEnergy = 1.0/2.0*v3Dot(omegaLoc_B, totScAngMomentum_B);
     v3Add(totRwsRelAngMomentum_B, totScAngMomentum_B, totScAngMomentum_B);
-<<<<<<< HEAD
-    totScAngMomentum = sqrt(v3Dot(totScAngMomentum_B, totScAngMomentum_B));
-=======
->>>>>>> 6e56780a
     //! - Find angular momentum vector in inertial frame
     sigmaLoc[0] = XState[6];
     sigmaLoc[1] = XState[7];
